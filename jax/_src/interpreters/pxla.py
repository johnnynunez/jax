--- conflicted
+++ resolved
@@ -672,20 +672,12 @@
     fun = _change_argument_ranks(fun, pci.in_axes, pci.out_axes_thunk)
   else:
     fun = orig_fun
-<<<<<<< HEAD
-  with dispatch.log_elapsed_time(
-      "Finished tracing + transforming {fun_name} for pmap in {elapsed_time} sec",
-      fun_name=fun.__name__, event=dispatch.JAXPR_TRACE_EVENT):
-    jaxpr, out_sharded_avals, consts, _ = pe.trace_to_jaxpr_dynamic(
-        fun, sharded_avals, pe.debug_info_final(fun, "pmap"))
-=======
-  with core.extend_axis_env(pci.axis_name, pci.global_axis_size, None):
+  with core.extend_axis_env([(pci.axis_name, pci.global_axis_size)]):
     with dispatch.log_elapsed_time(
         "Finished tracing + transforming {fun_name} for pmap in {elapsed_time:.9f} sec",
         fun_name=fun.__name__, event=dispatch.JAXPR_TRACE_EVENT):
       jaxpr, out_sharded_avals, consts = pe.trace_to_jaxpr_final(
           fun, sharded_avals, pe.debug_info_final(fun, "pmap"))
->>>>>>> dab15d6f
   jaxpr = api_util.jaxpr_debug_info(jaxpr, orig_fun.debug_info)
   jaxpr = dispatch.apply_outfeed_rewriter(jaxpr)
 
