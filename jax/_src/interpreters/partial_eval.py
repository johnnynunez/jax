--- conflicted
+++ resolved
@@ -167,15 +167,6 @@
 
   def new_instantiated_const(self, val) -> JaxprTracer:
     aval = get_aval(val)
-<<<<<<< HEAD
-    if isinstance(aval, DShapedArray):
-      raise NotImplementedError
-      # shape = [self.new_instantiated_const(d)
-      #          if isinstance(d, Tracer) and d._trace.level < self.level else d
-      #          for d in aval.shape]
-      # aval = aval.update(shape=tuple(shape))
-=======
->>>>>>> e209abfb
     return JaxprTracer(self, PartialVal.unknown(aval), ConstVar(val))
 
   def new_arg(self, pval: PartialVal) -> JaxprTracer:
@@ -264,21 +255,9 @@
     # which were unknown to the first call (corresponding to in_avals).
 
     # Wrap f to perform the partial evaluation and plumb out aux data.
-<<<<<<< HEAD
-    if not config.dynamic_shapes.value:
-      f_ = trace_to_subjaxpr_nounits_fwd(f, self.tag, False)
-      f_, aux = partial_eval_wrapper_nounits(f_, tuple(in_knowns),
-                                             tuple(in_avals))
-    else:
-      if f.in_type is None:
-        f = lu.annotate(f, tuple((a, True) for a in in_avals))
-      f_, aux = trace_to_subjaxpr_nounits_dyn(f, self, tuple(in_knowns),
-                                              f.in_type, False)
-=======
     f_ = trace_to_subjaxpr_nounits_fwd(f, self.main, False)
     f_, aux = partial_eval_wrapper_nounits(f_, tuple(in_knowns),
                                            tuple(in_avals))
->>>>>>> e209abfb
     # Adjust parameters (e.g. donated_invars) for the call to be evaluated now.
     const_params = update_params(params, in_knowns, 0)
 
@@ -470,96 +449,6 @@
   out_knowns, out_avals, out_consts = partition_pvals(out_pvals)
   yield (*out_consts, *res), (*maybe_fwds, out_knowns, out_avals, jaxpr, env)
 
-<<<<<<< HEAD
-@lu.transformation_with_aux
-def trace_to_subjaxpr_nounits_dyn(
-    main, in_knowns: Sequence[bool], in_type: InputType,
-    instantiate: bool | Sequence[bool],
-    *in_consts: Any):
-  raise NotImplementedError
-  # trace = main.with_cur_sublevel()
-  # in_avals, which_explicit = unzip2(in_type)
-
-  # # To form input tracers from in_type, we need to first build ConstVar tracers
-  # # for all axis sizes, so that we can then use those tracers in the shapes of
-  # # avals for unknown inputs' tracers. We use ConstVar recipes for on-the-fly
-  # # type agreement checking via get_referent.
-  # in_consts_full: list[JaxprTracer | None] = [None] * len(in_type)
-  # in_consts_iter, in_knowns_iter = iter(in_consts), iter(in_knowns)
-  # for idx, (aval, explicit) in enumerate(in_type):
-  #   if explicit and next(in_knowns_iter):
-  #     constval = next(in_consts_iter)
-  #     if isinstance(aval, DShapedArray):
-  #       for i, d in enumerate(aval.shape):
-  #         if isinstance(d, DBIdx):
-  #           if in_consts_full[d.val] is None:
-  #             in_consts_full[d.val] = \
-  #                 JaxprTracer(trace, PartialVal.unknown(in_avals[d.val]),
-  #                             ConstVar(constval.shape[i]))
-  #           assert core.same_referent(constval.shape[i], in_consts_full[d.val])
-  #       shape = [in_consts_full[d.val] if type(d) is DBIdx else d
-  #                for d in aval.shape]
-  #       aval = aval.update(shape=tuple(shape))
-  #     in_consts_full[idx] = JaxprTracer(trace, PartialVal.unknown(aval),
-  #                                       ConstVar(constval))
-  # # Check that we covered all axis sizes with ConstVar tracers.
-  # for idx, (aval, explicit) in enumerate(in_type):
-  #   if not explicit: assert in_consts_full[idx] is not None
-  #   if isinstance(aval, DShapedArray):
-  #     assert all(type(d) is not DBIdx or in_consts_full[d.val] is not None
-  #                for d in aval.shape)
-
-  # # Next, build tracers for all unknown inputs, using the in_consts_full list
-  # # for axis size tracers when necessary.
-  # in_tracers = []
-  # in_knowns_iter = iter(in_knowns)
-  # for aval, explicit in in_type:
-  #   if explicit and not next(in_knowns_iter):
-  #     if isinstance(aval, DShapedArray):
-  #       shape = [in_consts_full[d.val] if type(d) is DBIdx else d
-  #                for d in aval.shape]
-  #       aval = aval.update(shape=tuple(shape))
-  #     tracer = JaxprTracer(trace, PartialVal.unknown(aval), LambdaBinding())
-  #     in_tracers.append(tracer)
-
-  # # Merge in_consts and in_tracers and call wrapped fn with  explicit arguments.
-  # in_args = merge_lists(in_knowns, in_tracers, in_consts)
-  # ans = yield in_args, {}
-
-  # # Instantiate outputs and build jaxpr.
-  # if isinstance(instantiate, bool):
-  #   instantiate = [instantiate] * len(ans)
-  # out_tracers = map(trace.to_jaxpr_tracer, ans)
-  # out_tracers = [trace.instantiate_const(trace.to_jaxpr_tracer(t)) if inst else t
-  #                for inst, t in zip(instantiate, out_tracers)]
-
-  # # Collect known outputs.
-  # out_knowns: list[bool] = [t.is_known() for t in out_tracers]
-  # out_consts: list[Any] = [t.pval.get_known() for t in out_tracers
-  #                          if t.is_known()]
-
-  # # Build the jaxpr.
-  # out_tracers = [t for t in out_tracers if not t.is_known()]
-  # jaxpr, res, env = tracers_to_jaxpr(in_tracers, out_tracers)
-  # out_avals = [v.aval for v in jaxpr.outvars]
-  # idx_map = {v: InDBIdx(i)
-  #            for i, v in enumerate(it.chain(jaxpr.constvars, jaxpr.invars))}
-  # out_type = [(a.update(shape=tuple(idx_map.get(d, d) for d in a.shape))  # type: ignore
-  #              if type(a) is DShapedArray else a, True) for a in out_avals]
-
-  # # Which residuals are just forwarded inputs? Check obj id, then prune.
-  # id_map = {id(c.recipe.val): i for i, c in enumerate(in_consts_full)  # type: ignore
-  #           if c is not None}
-  # fwds: list[int | None] = [id_map.get(id(c)) for c in res]
-  # res = tuple(c for c, fwd in zip(res, fwds) if fwd is None)
-
-  # del main, in_consts, trace, in_consts_iter, in_knowns_iter, in_consts_full, \
-  #     in_tracers, in_args, ans, out_tracers, out_avals
-  # yield (*out_consts, *res), (fwds, out_knowns, tuple(out_type), jaxpr, env)
-
-
-=======
->>>>>>> e209abfb
 custom_partial_eval_rules: dict[Primitive, Callable] = {}
 call_partial_eval_rules: dict[Primitive, Callable] = {}
 call_param_updaters: dict[Primitive, Callable] = {}
